--- conflicted
+++ resolved
@@ -1,9 +1,5 @@
 {
-<<<<<<< HEAD
-  "precog-quasar": "180.1.0-3c64dfe",
-=======
   "precog-quasar": "181.0.0",
->>>>>>> 227e035b
   "precog-async-blobstore": "4.0.0",
   "precog-quasar-plugin-jdbc": "0.6.0"
 }