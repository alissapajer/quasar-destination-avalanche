--- conflicted
+++ resolved
@@ -1,9 +1,4 @@
 {
-<<<<<<< HEAD
-  "precog-quasar": "171.3.0",
-  "precog-async-blobstore": "2.1.13-851de40"
-=======
   "precog-quasar": "171.4.1",
-  "precog-async-blobstore": "2.1.13"
->>>>>>> 515e4e58
+  "precog-async-blobstore": "2.1.13-4801aef"
 }